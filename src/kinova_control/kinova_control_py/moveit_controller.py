--- conflicted
+++ resolved
@@ -13,11 +13,7 @@
 from pyquaternion import Quaternion
 from scipy.spatial.transform import Rotation as sciR
 from matplotlib import pyplot as plt
-<<<<<<< HEAD
 from os import path as osp
-=======
-import json
->>>>>>> 3a264ace
 sys.path.append('/miniconda/envs/densetact/lib/python3.8/site-packages')
 
 import rospy
@@ -1198,7 +1194,6 @@
     4. Get touch data and save it to the GS model. This includes directly injecting Gaussians into the scene and updating the views.
     5. Train model n steps and repeat the process.
     """
-<<<<<<< HEAD
     
     # pose generation phase
 
@@ -1235,34 +1230,6 @@
     self.touch_pose(nbt_pose, cb_func=partial(self.save_touch_data, gaussian_splatting_data_dir))
 
 
-=======
-    # get touch data dir
-    
-    # open TOUCH_DATA_DIR
-    # get the touch data
-    # save the touch data to the model
-    import pdb; pdb.set_trace()
-    
-    files_list = os.listdir(TOUCH_DATA_DIR)
-    
-    # get transforms.json
-    # open transforms.json
-    with open(os.path.join(TOUCH_DATA_DIR, "transforms.json"), "r") as f:
-      data = json.load(f)
-      
-    # go through each file and get the touch data
-    for file in files_list:
-      if file == "transforms.json":
-        continue
-        
-      depth = cv2.imread(os.path.join(TOUCH_DATA_DIR, file), cv2.IMREAD_UNCHANGED)
-      # to mm
-      depth = depth / 1000
-      # to m
-      depth = depth / 1000 
-    
-    
->>>>>>> 3a264ace
   def run(self):
     """ Run Controller Method to get new views """
     success = self.is_init_success
