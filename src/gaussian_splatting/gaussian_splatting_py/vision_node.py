--- conflicted
+++ resolved
@@ -45,11 +45,7 @@
         
         self.save_data = rospy.get_param("~save_data", "True")
         self.should_collect_test_views = rospy.get_param("~should_collect_test_views", "False")
-<<<<<<< HEAD
         self.save_data_dir = rospy.get_param("~save_data_dir", "/home/user/NextBestSense/data")
-=======
-        self.save_data_dir = rospy.get_param("~save_data_dir", "/home/user/Documents/NextBestSense/data")
->>>>>>> ac6a7d9b
         self.gs_data_dir = rospy.get_param("~gs_data_dir", "/home/user/Documents./touch-gs-data/bunny_blender_data")
         
         # GS model
